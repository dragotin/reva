--- conflicted
+++ resolved
@@ -140,11 +140,7 @@
 
 	u, ok := ctxpkg.ContextGetUser(ctx)
 	if ok { // else defaults to "Guest xyz"
-<<<<<<< HEAD
-		if u.Id.Type == userpb.UserType_USER_TYPE_LIGHTWEIGHT {
-=======
 		if u.Id.Type == userpb.UserType_USER_TYPE_LIGHTWEIGHT || u.Id.Type == userpb.UserType_USER_TYPE_FEDERATED {
->>>>>>> c5b7874c
 			q.Add("userid", resource.Owner.OpaqueId+"@"+resource.Owner.Idp)
 		} else {
 			q.Add("userid", u.Id.OpaqueId+"@"+u.Id.Idp)
@@ -158,10 +154,6 @@
 
 		if !isPublicShare {
 			q.Add("username", u.Username)
-<<<<<<< HEAD
-			q.Add("userid", u.Id.OpaqueId+"@"+u.Id.Idp)
-=======
->>>>>>> c5b7874c
 		}
 	}
 
@@ -173,7 +165,7 @@
 			q.Add("appviewurl", viewAppURL)
 		}
 	}
-	var access string = "edit"
+	access := "edit"
 	if resource.GetSize() == 0 {
 		if _, ok := p.appURLs["editnew"]; ok {
 			access = "editnew"
