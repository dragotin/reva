--- conflicted
+++ resolved
@@ -38,7 +38,7 @@
 	rpc "github.com/cs3org/go-cs3apis/cs3/rpc/v1beta1"
 	provider "github.com/cs3org/go-cs3apis/cs3/storage/provider/v1beta1"
 	types "github.com/cs3org/go-cs3apis/cs3/types/v1beta1"
-<<<<<<< HEAD
+	"github.com/cs3org/reva/v2/internal/http/services/owncloud/ocs/conversions"
 	"github.com/cs3org/reva/v2/pkg/appctx"
 	ctxpkg "github.com/cs3org/reva/v2/pkg/ctx"
 	"github.com/cs3org/reva/v2/pkg/eosclient"
@@ -54,24 +54,6 @@
 	"github.com/cs3org/reva/v2/pkg/storage/utils/chunking"
 	"github.com/cs3org/reva/v2/pkg/storage/utils/grants"
 	"github.com/cs3org/reva/v2/pkg/storage/utils/templates"
-=======
-	"github.com/cs3org/reva/internal/http/services/owncloud/ocs/conversions"
-	"github.com/cs3org/reva/pkg/appctx"
-	ctxpkg "github.com/cs3org/reva/pkg/ctx"
-	"github.com/cs3org/reva/pkg/eosclient"
-	"github.com/cs3org/reva/pkg/eosclient/eosbinary"
-	"github.com/cs3org/reva/pkg/eosclient/eosgrpc"
-	"github.com/cs3org/reva/pkg/errtypes"
-	"github.com/cs3org/reva/pkg/mime"
-	"github.com/cs3org/reva/pkg/rgrpc/status"
-	"github.com/cs3org/reva/pkg/rgrpc/todo/pool"
-	"github.com/cs3org/reva/pkg/sharedconf"
-	"github.com/cs3org/reva/pkg/storage"
-	"github.com/cs3org/reva/pkg/storage/utils/acl"
-	"github.com/cs3org/reva/pkg/storage/utils/chunking"
-	"github.com/cs3org/reva/pkg/storage/utils/grants"
-	"github.com/cs3org/reva/pkg/storage/utils/templates"
->>>>>>> c5b7874c
 	"github.com/pkg/errors"
 )
 
@@ -579,7 +561,6 @@
 func (fs *eosfs) GetLock(ctx context.Context, ref *provider.Reference) (*provider.Lock, error) {
 	return nil, errtypes.NotSupported("unimplemented")
 }
-<<<<<<< HEAD
 
 // SetLock puts a lock on the given reference
 func (fs *eosfs) SetLock(ctx context.Context, ref *provider.Reference, lock *provider.Lock) error {
@@ -593,29 +574,6 @@
 
 // Unlock removes an existing lock from the given reference
 func (fs *eosfs) Unlock(ctx context.Context, ref *provider.Reference, lock *provider.Lock) error {
-	return errtypes.NotSupported("unimplemented")
-}
-
-func (fs *eosfs) AddGrant(ctx context.Context, ref *provider.Reference, g *provider.Grant) error {
-	u, err := getUser(ctx)
-	if err != nil {
-		return errors.Wrap(err, "eosfs: no user in ctx")
-	}
-=======
->>>>>>> c5b7874c
-
-// SetLock puts a lock on the given reference
-func (fs *eosfs) SetLock(ctx context.Context, ref *provider.Reference, lock *provider.Lock) error {
-	return errtypes.NotSupported("unimplemented")
-}
-
-// RefreshLock refreshes an existing lock on the given reference
-func (fs *eosfs) RefreshLock(ctx context.Context, ref *provider.Reference, lock *provider.Lock) error {
-	return errtypes.NotSupported("unimplemented")
-}
-
-// Unlock removes an existing lock from the given reference
-func (fs *eosfs) Unlock(ctx context.Context, ref *provider.Reference) error {
 	return errtypes.NotSupported("unimplemented")
 }
 
@@ -824,12 +782,8 @@
 	}
 
 	fn := ""
-<<<<<<< HEAD
-	if u.Id.Type == userpb.UserType_USER_TYPE_LIGHTWEIGHT {
-=======
 	if u.Id.Type == userpb.UserType_USER_TYPE_LIGHTWEIGHT ||
 		u.Id.Type == userpb.UserType_USER_TYPE_FEDERATED {
->>>>>>> c5b7874c
 		p, err := fs.resolve(ctx, ref)
 		if err != nil {
 			return nil, errors.Wrap(err, "eosfs: error resolving reference")
@@ -1053,11 +1007,7 @@
 	// lightweight accounts don't have quota nodes, so we're passing an empty string as path
 	auth, err := fs.getUserAuth(ctx, u, "")
 	if err != nil {
-<<<<<<< HEAD
 		return 0, 0, 0, errors.Wrap(err, "eosfs: error getting uid and gid for user")
-=======
-		return 0, 0, err
->>>>>>> c5b7874c
 	}
 
 	rootAuth, err := fs.getRootAuth(ctx)
@@ -1281,29 +1231,6 @@
 	return fs.c.Touch(ctx, auth, fn)
 }
 
-// TouchFile as defined in the storage.FS interface
-func (fs *eosfs) TouchFile(ctx context.Context, ref *provider.Reference) error {
-	log := appctx.GetLogger(ctx)
-	u, err := getUser(ctx)
-	if err != nil {
-		return errors.Wrap(err, "eosfs: no user in ctx")
-	}
-	p, err := fs.resolve(ctx, ref)
-	if err != nil {
-		return nil
-	}
-
-	auth, err := fs.getUserAuth(ctx, u, p)
-	if err != nil {
-		return err
-	}
-
-	log.Info().Msgf("eosfs: touch file: path=%s", p)
-
-	fn := fs.wrap(ctx, p)
-	return fs.c.Touch(ctx, auth, fn)
-}
-
 func (fs *eosfs) CreateReference(ctx context.Context, p string, targetURI *url.URL) error {
 	// TODO(labkode): for the time being we only allow creating references
 	// in the virtual share folder to not pollute the nominal user tree.
@@ -1758,60 +1685,6 @@
 		if u.Opaque != nil {
 			if publicShare, ok := u.Opaque.Map["public-share-role"]; ok {
 				if string(publicShare.Value) == "editor" {
-<<<<<<< HEAD
-					return &provider.ResourcePermissions{
-						CreateContainer:      true,
-						Delete:               true,
-						GetPath:              true,
-						GetQuota:             true,
-						InitiateFileDownload: true,
-						InitiateFileUpload:   true,
-						ListContainer:        true,
-						ListFileVersions:     true,
-						ListGrants:           true,
-						ListRecycle:          true,
-						Move:                 true,
-						PurgeRecycle:         true,
-						RestoreFileVersion:   true,
-						RestoreRecycleItem:   true,
-						Stat:                 true,
-					}
-				}
-				return &provider.ResourcePermissions{
-					GetPath:              true,
-					GetQuota:             true,
-					InitiateFileDownload: true,
-					ListContainer:        true,
-					ListFileVersions:     true,
-					ListRecycle:          true,
-					ListGrants:           true,
-					Stat:                 true,
-				}
-			}
-		}
-
-		return &provider.ResourcePermissions{
-			// owner has all permissions
-			AddGrant:             true,
-			CreateContainer:      true,
-			Delete:               true,
-			GetPath:              true,
-			GetQuota:             true,
-			InitiateFileDownload: true,
-			InitiateFileUpload:   true,
-			ListContainer:        true,
-			ListFileVersions:     true,
-			ListGrants:           true,
-			ListRecycle:          true,
-			Move:                 true,
-			PurgeRecycle:         true,
-			RemoveGrant:          true,
-			RestoreFileVersion:   true,
-			RestoreRecycleItem:   true,
-			Stat:                 true,
-			UpdateGrant:          true,
-			DenyGrant:            true,
-=======
 					return conversions.NewEditorRole().CS3ResourcePermissions()
 				} else if string(publicShare.Value) == "uploader" {
 					return conversions.NewUploaderRole().CS3ResourcePermissions()
@@ -1819,7 +1692,6 @@
 				// Default to viewer role
 				return conversions.NewViewerRole().CS3ResourcePermissions()
 			}
->>>>>>> c5b7874c
 		}
 
 		// owner has all permissions
